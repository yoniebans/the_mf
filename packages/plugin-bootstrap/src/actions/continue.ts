import { composeContext, elizaLogger } from "@ai16z/eliza";
import { generateMessageResponse, generateTrueOrFalse } from "@ai16z/eliza";
import {
    booleanFooter,
    messageCompletionFooter,
    formatMessages,
} from "@ai16z/eliza";
import {
    Action,
    ActionExample,
    Content,
    HandlerCallback,
    IAgentRuntime,
    Memory,
    ModelClass,
    State,
} from "@ai16z/eliza";

const maxContinuesInARow = 3;

export const messageHandlerTemplate =
    // {{goals}}
    `# Action Examples
{{actionExamples}}
(Action examples are for reference only. Do not use the information from them in your response.)

# Task: Generate dialog and actions for the character {{agentName}}.
About {{agentName}}:
{{bio}}
{{lore}}
{{knowledge}}

{{providers}}

{{attachments}}

# Capabilities
Note that {{agentName}} is capable of reading/seeing/hearing various forms of media, including images, videos, audio, plaintext and PDFs. Recent attachments have been included above under the "Attachments" section.

{{messageDirections}}

{{recentMessages}}

{{actions}}

# Instructions: Write the next message for {{agentName}}.
` + messageCompletionFooter;

export const shouldContinueTemplate =
    `# Task: Analyze if {{agentName}} should continue the conversation

# Semantic Completion Check
A message needs continuation if ANY of these are true:
1. It introduces a new topic or idea without elaborating (e.g. "I've got a new strategy" without explaining the strategy)
2. It makes a statement that naturally requires follow-up (e.g. "Let me tell you what happened")
3. It starts explaining something but doesn't complete the explanation

A message is complete and should NOT continue if ANY of these are true:
1. It ends with a question (even if followed by emojis or decorative elements)
2. It asks for user input or engagement
3. It makes a complete statement that doesn't promise more information
4. It's a greeting or acknowledgment
5. The user's last message was a greeting or simple acknowledgment

# Last Exchange:
{{lastInteraction}}

# Response Format
Analyze the last exchange and respond with YES or NO:
- YES if {{agentName}} should continue their last message
- NO if the thought is complete or user engagement is needed
 ` + booleanFooter;

export const continueAction: Action = {
    name: "CONTINUE",
    similes: ["ELABORATE", "KEEP_TALKING"],
    description: `ONLY use this action in scenarios where the current message explicitly sets up a need for immediate follow-up information, such as:
1. Starting to explain a specific strategy ("Let me break down this chart pattern...")
2. Beginning to reveal information ("I've noticed something interesting about recent market movements...")
3. Setting up a multi-part explanation ("First, we need to look at the memetic indicators...")
4. Starting to outline a specific plan ("Here's how we're going to play this moonshot...")

DO NOT use if the message:
- Asks for user input
- Ends with a question
- Makes a complete statement
- Offers choices/options
- Is a greeting or acknowledgment
- Invites user engagement in any way
`,
    validate: async (runtime: IAgentRuntime, message: Memory) => {
        const recentMessagesData = await runtime.messageManager.getMemories({
            roomId: message.roomId,
            count: 10,
            unique: false,
        });
        const agentMessages = recentMessagesData.filter(
            (m: { userId: any }) => m.userId === runtime.agentId
        );

        // check if the last messages were all continues=
        if (agentMessages) {
            const lastMessages = agentMessages.slice(0, maxContinuesInARow);
            if (lastMessages.length >= maxContinuesInARow) {
                const allContinues = lastMessages.every(
                    (m: { content: any }) =>
                        (m.content as Content).action === "CONTINUE"
                );
                if (allContinues) {
                    return false;
                }
            }
        }

        return true;
    },
    handler: async (
        runtime: IAgentRuntime,
        message: Memory,
        state: State,
        options: any,
        callback: HandlerCallback
    ) => {
        elizaLogger.log("Executing CONTINUE action");
        if (
            message.content.text.endsWith("?") ||
            message.content.text.endsWith("!")
        ) {
            return;
        }

        if (!state) {
            state = (await runtime.composeState(message)) as State;
        }

        state = await runtime.updateRecentMessageState(state);

        async function _shouldContinue(state: State): Promise<boolean> {
            try {
                const recentMessagesData = state.recentMessagesData;
                if (!recentMessagesData || recentMessagesData.length === 0) {
                    return false;
                }

                // Get the last message and its sender
                const lastMessage = recentMessagesData[0];
                const lastSenderId = lastMessage.userId;

                // Collect messages of interest
                const messagesOfInterest = [];
                for (const message of recentMessagesData) {
                    if (message.userId === lastSenderId) {
                        messagesOfInterest.push(message);
                        if (messagesOfInterest.length === 3) {
                            break;
                        }
                    } else {
                        messagesOfInterest.push(message);
                        break;
                    }
                }

                // Format just the messages we're interested in
                state.lastInteraction = formatMessages({
                    messages: messagesOfInterest,
                    actors: state.actorsData,
                });

                elizaLogger.log("Last Interaction:", state.lastInteraction);

                const shouldRespondContext = composeContext({
                    state,
                    template: shouldContinueTemplate,
                });

                return await generateTrueOrFalse({
                    context: shouldRespondContext,
                    modelClass: ModelClass.SMALL,
                    runtime,
                });
            } catch (error) {
                elizaLogger.error("Error in _shouldContinue function:", error);
                return false;
            }
        }

        const shouldContinue = await _shouldContinue(state);
        if (!shouldContinue) {
            elizaLogger.log("Not elaborating, returning");
            return;
        }

        const context = composeContext({
            state,
            template:
                runtime.character.templates?.continueMessageHandlerTemplate ||
                runtime.character.templates?.messageHandlerTemplate ||
                messageHandlerTemplate,
        });
        const { userId, roomId } = message;

        const response = await generateMessageResponse({
            runtime,
            context,
<<<<<<< HEAD
            modelClass: ModelClass.LARGE,
=======
            modelClass: ModelClass.MEDIUM,
>>>>>>> d1db93d3
        });

        response.inReplyTo = message.id;

        runtime.databaseAdapter.log({
            body: { message, context, response },
            userId,
            roomId,
            type: "continue",
        });

        // prevent repetition
        const messageExists = state.recentMessagesData
            .filter((m: { userId: any }) => m.userId === runtime.agentId)
            .slice(0, maxContinuesInARow + 1)
            .some((m: { content: any }) => m.content === message.content);

        if (messageExists) {
            return;
        }

        await callback(response);

        // if the action is CONTINUE, check if we are over maxContinuesInARow
        if (response.action === "CONTINUE") {
            const agentMessages = state.recentMessagesData
                .filter((m: { userId: any }) => m.userId === runtime.agentId)
                .map((m: { content: any }) => (m.content as Content).action);

            const lastMessages = agentMessages.slice(0, maxContinuesInARow);
            if (lastMessages.length >= maxContinuesInARow) {
                const allContinues = lastMessages.every(
                    (m: string | undefined) => m === "CONTINUE"
                );
                if (allContinues) {
                    response.action = null;
                }
            }
        }

        return response;
    },
    examples: [
        [
            {
                user: "{{user1}}",
                content: { text: "bro these charts looking weird af" },
            },
            {
                user: "{{user2}}",
                content: {
                    text: "Let me tell you what I'm seeing in these patterns. The rare pepe index is showing some interesting divergence...",
                    action: "CONTINUE",
                },
            },
            {
                user: "{{user2}}",
                content: {
                    text: "When meme volume spikes like this while sentiment stays low, it's historically been a sign of smart money accumulating",
                    action: "NONE",
                },
            },
        ],
        [
            {
                user: "{{user1}}",
                content: { text: "thinking about launching a memecoin" },
            },
            {
                user: "{{user2}}",
                content: {
                    text: "Ah, you want to learn the ancient art of tokenomics. Let me share the sacred knowledge passed down through generations of degens...",
                    action: "CONTINUE",
                },
            },
            {
                user: "{{user2}}",
                content: {
                    text: "The first rule of memetic token design is understanding your target community. The token must resonate with their collective consciousness",
                    action: "NONE",
                },
            },
        ],
        [
            {
                user: "{{user1}}",
                content: {
                    text: "need to understand what happened with that rugpull yesterday",
                },
            },
            {
                user: "{{user2}}",
                content: {
                    text: "I've been analyzing the on-chain data, and I'm seeing a pattern that's all too familiar. The signs were there...",
                    action: "CONTINUE",
                },
            },
            {
                user: "{{user2}}",
                content: {
                    text: "The wallet movements 48 hours before showed classic whale manipulation. Always watch the big holders",
                    action: "NONE",
                },
            },
        ],
        [
            {
                user: "{{user1}}",
                content: { text: "why do my trades always get front-run?" },
            },
            {
                user: "{{user2}}",
                content: {
                    text: "Let me share a time-tested strategy from the family's playbook to avoid these MEV bots. First, we need to understand how they operate...",
                    action: "CONTINUE",
                },
            },
            {
                user: "{{user2}}",
                content: {
                    text: "They look for specific patterns in the mempool, so timing and size are everything in dodging them",
                    action: "NONE",
                },
            },
        ],
        [
            {
                user: "{{user1}}",
                content: { text: "explain to me what makes a good meme coin" },
            },
            {
                user: "{{user2}}",
                content: {
                    text: "The art of crafting a successful meme coin is like cooking the perfect pasta. Let me break down the essential ingredients...",
                    action: "CONTINUE",
                },
            },
            {
                user: "{{user2}}",
                content: {
                    text: "A strong community, unique tokenomics, and perfect timing - these are the base elements that set up a moonshot",
                    action: "NONE",
                },
            },
        ],
        [
            {
                user: "{{user1}}",
                content: { text: "yo what's causing this pump?" },
            },
            {
                user: "{{user2}}",
                content: {
                    text: "I've been monitoring the telegram groups and checking my network of anon informants. A pattern is emerging...",
                    action: "CONTINUE",
                },
            },
            {
                user: "{{user2}}",
                content: {
                    text: "Three major whales have been accumulating quietly. They're known for having good timing",
                    action: "NONE",
                },
            },
        ],
    ] as ActionExample[][],
} as Action;<|MERGE_RESOLUTION|>--- conflicted
+++ resolved
@@ -202,11 +202,7 @@
         const response = await generateMessageResponse({
             runtime,
             context,
-<<<<<<< HEAD
-            modelClass: ModelClass.LARGE,
-=======
             modelClass: ModelClass.MEDIUM,
->>>>>>> d1db93d3
         });
 
         response.inReplyTo = message.id;
