--- conflicted
+++ resolved
@@ -23,23 +23,10 @@
     constructor(db: Database) {
         super();
         this.db = db;
-<<<<<<< HEAD
-
-        // Check if the 'accounts' table exists as a representative table
-        const tableExists = this.db.exec(
-            "SELECT name FROM sqlite_master WHERE type='table' AND name='accounts'"
-        )[0];
-
-        if (!tableExists) {
-            // If the 'accounts' table doesn't exist, create all the tables
-            this.db.exec(sqliteTables);
-        }
-=======
     }
 
     async init() {
         this.db.exec(sqliteTables);
->>>>>>> 34119d7b
     }
 
     async getRoom(roomId: UUID): Promise<UUID | null> {
