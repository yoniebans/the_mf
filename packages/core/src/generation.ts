--- conflicted
+++ resolved
@@ -34,29 +34,6 @@
     SearchResponse,
 } from "./types.ts";
 import { fal } from "@fal-ai/client";
-<<<<<<< HEAD
-=======
-import { Langfuse } from "langfuse";
-import { stringToUuid } from "./uuid";
-
-const langfuse = new Langfuse({
-    secretKey: "",
-    publicKey: "",
-    baseUrl: "https://cloud.langfuse.com",
-});
-
-// Helper function to create consistent traces
-function createLangfuseTrace(context: string, name: string) {
-    return langfuse.trace({
-        id: stringToUuid(`${Date.now()}-${context.slice(0, 10)}`),
-        name,
-        metadata: {
-            timestamp: new Date().toISOString(),
-            contextLength: context.length,
-        },
-    });
-}
->>>>>>> a165fb5e
 
 /**
  * Send a message to the model for a text generateText - receive a string back and parse how you'd like
@@ -76,42 +53,16 @@
     context,
     modelClass,
     stop,
-    parent,
 }: {
     runtime: IAgentRuntime;
     context: string;
     modelClass: string;
     stop?: string[];
-    parent?: import("langfuse").LangfuseSpanClient;
 }): Promise<string> {
     if (!context) {
         console.error("generateText context is empty");
         return "";
     }
-
-    // Create trace if no parent provided
-    const trace = !parent
-        ? createLangfuseTrace(context, "text-generation")
-        : null;
-
-    // Create generation with consistent metadata
-    const generation = (parent || trace)?.generation({
-        name: "text_generation",
-        model: models[runtime.modelProvider].model[modelClass],
-        modelParameters: {
-            ...models[runtime.modelProvider].settings,
-            stop: stop || models[runtime.modelProvider].settings.stop,
-            provider: runtime.modelProvider,
-            modelClass,
-            endpoint: models[runtime.modelProvider].endpoint,
-        },
-        input: context,
-        metadata: {
-            prompt: context, // Store prompt in metadata for easier access
-            maxTokens: models[runtime.modelProvider].settings.maxInputTokens,
-            temperature: models[runtime.modelProvider].settings.temperature,
-        },
-    });
 
     elizaLogger.log("Generating text...");
 
@@ -486,38 +437,9 @@
                 throw new Error(errorMessage);
             }
         }
-
-        // Track completion with rich metadata
-        generation?.end({
-            output: response,
-            usage: {
-                promptTokens: Buffer.byteLength(context, "utf8"),
-                completionTokens: Buffer.byteLength(response, "utf8"),
-                totalTokens:
-                    Buffer.byteLength(context, "utf8") +
-                    Buffer.byteLength(response, "utf8"),
-                unit: "TOKENS",
-            },
-            metadata: {
-                completionTime: Date.now(),
-                provider: runtime.modelProvider,
-                success: true,
-            },
-        });
         return response;
     } catch (error) {
         elizaLogger.error("Error in generateText:", error);
-        generation?.end({
-            output: error instanceof Error ? error.message : String(error),
-            level: "ERROR",
-            statusMessage: error instanceof Error ? error.stack : String(error),
-            metadata: {
-                completionTime: Date.now(),
-                provider: runtime.modelProvider,
-                success: false,
-                errorType: error.constructor.name,
-            },
-        });
         throw error;
     }
 }
@@ -668,29 +590,14 @@
     modelClass: string;
 }): Promise<boolean> {
     let retryDelay = 1000;
-<<<<<<< HEAD
-
-=======
->>>>>>> a165fb5e
+    console.log("modelClass", modelClass);
+
     const stop = Array.from(
         new Set([
             ...(models[runtime.modelProvider].settings.stop || []),
             ["\n"],
         ])
     ) as string[];
-
-    // Create parent trace for the full operation
-    const trace = createLangfuseTrace(context, "true-false-evaluation");
-
-    // Create span for the evaluation process including retries
-    const span = trace.span({
-        name: "evaluate-boolean",
-        metadata: {
-            operationType: "boolean-parsing",
-            context,
-            initialRetryDelay: retryDelay,
-        },
-    });
 
     while (true) {
         try {
@@ -699,41 +606,13 @@
                 runtime,
                 context,
                 modelClass,
-                parent: span, // Pass span as parent
             });
 
             const parsedResponse = parseBooleanFromText(response.trim());
             if (parsedResponse !== null) {
-                span.end({
-                    output: {
-                        rawResponse: response,
-                        parsedValue: parsedResponse,
-                        success: true,
-                        totalRetries: (retryDelay - 1000) / 1000, // Calculate number of retries from delay
-                    },
-                });
                 return parsedResponse;
             }
-
-            // Log failed parsing attempt
-            span.event({
-                name: "parsing_failed",
-                metadata: {
-                    rawResponse: response,
-                    nextRetryDelay: retryDelay * 2,
-                },
-            });
         } catch (error) {
-            // Log error but continue retry loop
-            span.event({
-                name: "generation_error",
-                level: "ERROR",
-                metadata: {
-                    error:
-                        error instanceof Error ? error.message : String(error),
-                    nextRetryDelay: retryDelay * 2,
-                },
-            });
             elizaLogger.error("Error in generateTrueOrFalse:", error);
         }
 
@@ -1006,11 +885,6 @@
             });
 
             // Add type assertion to handle the response properly
-<<<<<<< HEAD
-            const togetherResponse = response as unknown as TogetherAIImageResponse;
-
-            if (!togetherResponse.data || !Array.isArray(togetherResponse.data)) {
-=======
             const togetherResponse =
                 response as unknown as TogetherAIImageResponse;
 
@@ -1018,33 +892,10 @@
                 !togetherResponse.data ||
                 !Array.isArray(togetherResponse.data)
             ) {
->>>>>>> a165fb5e
                 throw new Error("Invalid response format from Together AI");
             }
 
             // Rest of the code remains the same...
-<<<<<<< HEAD
-            const base64s = await Promise.all(togetherResponse.data.map(async (image) => {
-                if (!image.url) {
-                    elizaLogger.error("Missing URL in image data:", image);
-                    throw new Error("Missing URL in Together AI response");
-                }
-
-                // Fetch the image from the URL
-                const imageResponse = await fetch(image.url);
-                if (!imageResponse.ok) {
-                    throw new Error(`Failed to fetch image: ${imageResponse.statusText}`);
-                }
-
-                // Convert to blob and then to base64
-                const blob = await imageResponse.blob();
-                const arrayBuffer = await blob.arrayBuffer();
-                const base64 = Buffer.from(arrayBuffer).toString('base64');
-                
-                // Return with proper MIME type
-                return `data:image/jpeg;base64,${base64}`;
-            }));
-=======
             const base64s = await Promise.all(
                 togetherResponse.data.map(async (image) => {
                     if (!image.url) {
@@ -1069,7 +920,6 @@
                     return `data:image/jpeg;base64,${base64}`;
                 })
             );
->>>>>>> a165fb5e
 
             if (base64s.length === 0) {
                 throw new Error("No images generated by Together AI");
