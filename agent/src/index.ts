--- conflicted
+++ resolved
@@ -37,12 +37,7 @@
 import { createNodePlugin } from "@ai16z/plugin-node";
 import { solanaPlugin } from "@ai16z/plugin-solana";
 import { teePlugin } from "@ai16z/plugin-tee";
-<<<<<<< HEAD
 import { memeFatherPlugin } from "@ai16z/plugin-meme-father";
-
-import buttplugPlugin from "@ai16z/plugin-buttplug";
-=======
->>>>>>> 892831a2
 import Database from "better-sqlite3";
 import fs from "fs";
 import path from "path";
