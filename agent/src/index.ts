import { PostgresDatabaseAdapter } from "@ai16z/adapter-postgres";
import { SqliteDatabaseAdapter } from "@ai16z/adapter-sqlite";
import { AutoClientInterface } from "@ai16z/client-auto";
import { DirectClientInterface } from "@ai16z/client-direct";
import { DiscordClientInterface } from "@ai16z/client-discord";
import { TelegramClientInterface } from "@ai16z/client-telegram";
import { TwitterClientInterface } from "@ai16z/client-twitter";
import { FarcasterAgentClient } from "@ai16z/client-farcaster";
import {
    AgentRuntime,
    CacheManager,
    Character,
    Clients,
    DbCacheAdapter,
    FsCacheAdapter,
    IAgentRuntime,
    ICacheManager,
    IDatabaseAdapter,
    IDatabaseCacheAdapter,
    ModelProviderName,
    defaultCharacter,
    elizaLogger,
    settings,
    stringToUuid,
    validateCharacterConfig,
} from "@ai16z/eliza";
<<<<<<< HEAD
import { zgPlugin } from "@ai16z/plugin-0g";
import createGoatPlugin from "@ai16z/plugin-goat";
import { bootstrapPlugin } from "@ai16z/plugin-bootstrap";
// import { intifacePlugin } from "@ai16z/plugin-intiface";
import {
    coinbaseCommercePlugin,
    coinbaseMassPaymentsPlugin,
    tradePlugin,
    tokenContractPlugin,
    webhookPlugin,
    advancedTradePlugin,
} from "@ai16z/plugin-coinbase";
import { confluxPlugin } from "@ai16z/plugin-conflux";
import { imageGenerationPlugin } from "@ai16z/plugin-image-generation";
import { evmPlugin } from "@ai16z/plugin-evm";
import { createNodePlugin } from "@ai16z/plugin-node";
import { solanaPlugin } from "@ai16z/plugin-solana";
import { teePlugin, TEEMode } from "@ai16z/plugin-tee";
import { aptosPlugin, TransferAptosToken } from "@ai16z/plugin-aptos";
import { flowPlugin } from "@ai16z/plugin-flow";
=======
import { bootstrapPlugin } from "@ai16z/plugin-bootstrap";
import { createNodePlugin } from "@ai16z/plugin-node";
import { memeFatherPlugin } from "@ai16z/plugin-meme-father";
>>>>>>> d1db93d3
import Database from "better-sqlite3";
import fs from "fs";
import path from "path";
import readline from "readline";
import { fileURLToPath } from "url";
import yargs from "yargs";

const __filename = fileURLToPath(import.meta.url); // get the resolved path to the file
const __dirname = path.dirname(__filename); // get the name of the directory

export const wait = (minTime: number = 1000, maxTime: number = 3000) => {
    const waitTime =
        Math.floor(Math.random() * (maxTime - minTime + 1)) + minTime;
    return new Promise((resolve) => setTimeout(resolve, waitTime));
};

export function parseArguments(): {
    character?: string;
    characters?: string;
} {
    try {
        return yargs(process.argv.slice(3))
            .option("character", {
                type: "string",
                description: "Path to the character JSON file",
            })
            .option("characters", {
                type: "string",
                description:
                    "Comma separated list of paths to character JSON files",
            })
            .parseSync();
    } catch (error) {
        elizaLogger.error("Error parsing arguments:", error);
        return {};
    }
}

function tryLoadFile(filePath: string): string | null {
    try {
        return fs.readFileSync(filePath, "utf8");
    } catch (e) {
        return null;
    }
}

function isAllStrings(arr: unknown[]): boolean {
    return Array.isArray(arr) && arr.every((item) => typeof item === "string");
}

export async function loadCharacters(
    charactersArg: string
): Promise<Character[]> {
    let characterPaths = charactersArg
        ?.split(",")
        .map((filePath) => filePath.trim());
    const loadedCharacters = [];

    if (characterPaths?.length > 0) {
        for (const characterPath of characterPaths) {
            let content = null;
            let resolvedPath = "";

            // Try different path resolutions in order
            const pathsToTry = [
                characterPath, // exact path as specified
                path.resolve(process.cwd(), characterPath), // relative to cwd
                path.resolve(process.cwd(), "agent", characterPath), // Add this
                path.resolve(__dirname, characterPath), // relative to current script
                path.resolve(
                    __dirname,
                    "characters",
                    path.basename(characterPath)
                ), // relative to agent/characters
                path.resolve(
                    __dirname,
                    "../characters",
                    path.basename(characterPath)
                ), // relative to characters dir from agent
                path.resolve(
                    __dirname,
                    "../../characters",
                    path.basename(characterPath)
                ), // relative to project root characters dir
            ];

            elizaLogger.info(
                "Trying paths:",
                pathsToTry.map((p) => ({
                    path: p,
                    exists: fs.existsSync(p),
                }))
            );

            for (const tryPath of pathsToTry) {
                content = tryLoadFile(tryPath);
                if (content !== null) {
                    resolvedPath = tryPath;
                    break;
                }
            }

            if (content === null) {
                elizaLogger.error(
                    `Error loading character from ${characterPath}: File not found in any of the expected locations`
                );
                elizaLogger.error("Tried the following paths:");
                pathsToTry.forEach((p) => elizaLogger.error(` - ${p}`));
                process.exit(1);
            }

            try {
                const character = JSON.parse(content);
                validateCharacterConfig(character);

                // Handle plugins
                if (isAllStrings(character.plugins)) {
                    elizaLogger.info("Plugins are: ", character.plugins);
                    const importedPlugins = await Promise.all(
                        character.plugins.map(async (plugin) => {
                            const importedPlugin = await import(plugin);
                            return importedPlugin.default;
                        })
                    );
                    character.plugins = importedPlugins;
                }

                loadedCharacters.push(character);
                elizaLogger.info(
                    `Successfully loaded character from: ${resolvedPath}`
                );
            } catch (e) {
                elizaLogger.error(
                    `Error parsing character from ${resolvedPath}: ${e}`
                );
                process.exit(1);
            }
        }
    }

    if (loadedCharacters.length === 0) {
        elizaLogger.info("No characters found, using default character");
        loadedCharacters.push(defaultCharacter);
    }

    return loadedCharacters;
}

export function getTokenForProvider(
    provider: ModelProviderName,
    character: Character
) {
    switch (provider) {
        case ModelProviderName.OPENAI:
            return (
                character.settings?.secrets?.OPENAI_API_KEY ||
                settings.OPENAI_API_KEY
            );
        case ModelProviderName.ETERNALAI:
            return (
                character.settings?.secrets?.ETERNALAI_API_KEY ||
                settings.ETERNALAI_API_KEY
            );
        case ModelProviderName.LLAMACLOUD:
        case ModelProviderName.TOGETHER:
            return (
                character.settings?.secrets?.LLAMACLOUD_API_KEY ||
                settings.LLAMACLOUD_API_KEY ||
                character.settings?.secrets?.TOGETHER_API_KEY ||
                settings.TOGETHER_API_KEY ||
                character.settings?.secrets?.XAI_API_KEY ||
                settings.XAI_API_KEY ||
                character.settings?.secrets?.OPENAI_API_KEY ||
                settings.OPENAI_API_KEY
            );
        case ModelProviderName.ANTHROPIC:
            return (
                character.settings?.secrets?.ANTHROPIC_API_KEY ||
                character.settings?.secrets?.CLAUDE_API_KEY ||
                settings.ANTHROPIC_API_KEY ||
                settings.CLAUDE_API_KEY
            );
        case ModelProviderName.REDPILL:
            return (
                character.settings?.secrets?.REDPILL_API_KEY ||
                settings.REDPILL_API_KEY
            );
        case ModelProviderName.OPENROUTER:
            return (
                character.settings?.secrets?.OPENROUTER ||
                settings.OPENROUTER_API_KEY
            );
        case ModelProviderName.GROK:
            return (
                character.settings?.secrets?.GROK_API_KEY ||
                settings.GROK_API_KEY
            );
        case ModelProviderName.HEURIST:
            return (
                character.settings?.secrets?.HEURIST_API_KEY ||
                settings.HEURIST_API_KEY
            );
        case ModelProviderName.GROQ:
            return (
                character.settings?.secrets?.GROQ_API_KEY ||
                settings.GROQ_API_KEY
            );
        case ModelProviderName.GALADRIEL:
            return (
                character.settings?.secrets?.GALADRIEL_API_KEY ||
                settings.GALADRIEL_API_KEY
            );
        case ModelProviderName.FAL:
            return (
                character.settings?.secrets?.FAL_API_KEY || settings.FAL_API_KEY
            );
        case ModelProviderName.ALI_BAILIAN:
            return (
                character.settings?.secrets?.ALI_BAILIAN_API_KEY ||
                settings.ALI_BAILIAN_API_KEY
            );
        case ModelProviderName.VOLENGINE:
            return (
                character.settings?.secrets?.VOLENGINE_API_KEY ||
                settings.VOLENGINE_API_KEY
            );
        case ModelProviderName.NANOGPT:
            return (
                character.settings?.secrets?.NANOGPT_API_KEY ||
                settings.NANOGPT_API_KEY
            );
        case ModelProviderName.HYPERBOLIC:
            return (
                character.settings?.secrets?.HYPERBOLIC_API_KEY ||
                settings.HYPERBOLIC_API_KEY
            );
    }
}

function initializeDatabase(dataDir: string) {
    if (process.env.POSTGRES_URL) {
        elizaLogger.info("Initializing PostgreSQL connection...");
        const db = new PostgresDatabaseAdapter({
            connectionString: process.env.POSTGRES_URL,
            parseInputs: true,
        });

        // Test the connection
        db.init()
            .then(() => {
                elizaLogger.success(
                    "Successfully connected to PostgreSQL database"
                );
            })
            .catch((error) => {
                elizaLogger.error("Failed to connect to PostgreSQL:", error);
            });

        return db;
    } else {
        const filePath =
            process.env.SQLITE_FILE ?? path.resolve(dataDir, "db.sqlite");
        // ":memory:";
        const db = new SqliteDatabaseAdapter(new Database(filePath));
        return db;
    }
}

export async function initializeClients(
    character: Character,
    runtime: IAgentRuntime
) {
    const clients = [];
    const clientTypes =
        character.clients?.map((str) => str.toLowerCase()) || [];

    if (clientTypes.includes("auto")) {
        const autoClient = await AutoClientInterface.start(runtime);
        if (autoClient) clients.push(autoClient);
    }

    if (clientTypes.includes("discord")) {
        clients.push(await DiscordClientInterface.start(runtime));
    }

    if (clientTypes.includes("telegram")) {
        const telegramClient = await TelegramClientInterface.start(runtime);
        if (telegramClient) clients.push(telegramClient);
    }

    if (clientTypes.includes("twitter")) {
        const twitterClients = await TwitterClientInterface.start(runtime);
        clients.push(twitterClients);
    }

    if (clientTypes.includes("farcaster")) {
        const farcasterClients = new FarcasterAgentClient(runtime);
        farcasterClients.start();
        clients.push(farcasterClients);
    }

    if (character.plugins?.length > 0) {
        for (const plugin of character.plugins) {
            if (plugin.clients) {
                for (const client of plugin.clients) {
                    clients.push(await client.start(runtime));
                }
            }
        }
    }

    return clients;
}

function getSecret(character: Character, secret: string) {
    return character.settings.secrets?.[secret] || process.env[secret];
}

let nodePlugin: any | undefined;

export async function createAgent(
    character: Character,
    db: IDatabaseAdapter,
    cache: ICacheManager,
    token: string
) {
    elizaLogger.success(
        elizaLogger.successesTitle,
        "Creating runtime for character",
        character.name
    );

    nodePlugin ??= createNodePlugin();

    const teeMode = getSecret(character, "TEE_MODE") || "OFF";
    const walletSecretSalt = getSecret(character, "WALLET_SECRET_SALT");

    // Validate TEE configuration
    if (teeMode !== TEEMode.OFF && !walletSecretSalt) {
        elizaLogger.error(
            "WALLET_SECRET_SALT required when TEE_MODE is enabled"
        );
        throw new Error("Invalid TEE configuration");
    }

    let goatPlugin: any | undefined;
    if (getSecret(character, "ALCHEMY_API_KEY")) {
        goatPlugin = await createGoatPlugin((secret) =>
            getSecret(character, secret)
        );
    }

    return new AgentRuntime({
        databaseAdapter: db,
        token,
        modelProvider: character.modelProvider,
        evaluators: [],
        character,
<<<<<<< HEAD
        plugins: [
            bootstrapPlugin,
            getSecret(character, "CONFLUX_CORE_PRIVATE_KEY")
                ? confluxPlugin
                : null,
            nodePlugin,
            getSecret(character, "SOLANA_PUBLIC_KEY") ||
            (getSecret(character, "WALLET_PUBLIC_KEY") &&
                !getSecret(character, "WALLET_PUBLIC_KEY")?.startsWith("0x"))
                ? solanaPlugin
                : null,
            getSecret(character, "EVM_PRIVATE_KEY") ||
            (getSecret(character, "WALLET_PUBLIC_KEY") &&
                getSecret(character, "WALLET_PUBLIC_KEY")?.startsWith("0x"))
                ? evmPlugin
                : null,
            getSecret(character, "ZEROG_PRIVATE_KEY") ? zgPlugin : null,
            getSecret(character, "COINBASE_COMMERCE_KEY")
                ? coinbaseCommercePlugin
                : null,
            getSecret(character, "FAL_API_KEY") ||
            getSecret(character, "OPENAI_API_KEY") ||
            getSecret(character, "HEURIST_API_KEY")
                ? imageGenerationPlugin
                : null,
            ...(getSecret(character, "COINBASE_API_KEY") &&
            getSecret(character, "COINBASE_PRIVATE_KEY")
                ? [
                      coinbaseMassPaymentsPlugin,
                      tradePlugin,
                      tokenContractPlugin,
                      advancedTradePlugin,
                  ]
                : []),
            ...(teeMode !== TEEMode.OFF && walletSecretSalt
                ? [teePlugin, solanaPlugin]
                : []),
            getSecret(character, "COINBASE_API_KEY") &&
            getSecret(character, "COINBASE_PRIVATE_KEY") &&
            getSecret(character, "COINBASE_NOTIFICATION_URI")
                ? webhookPlugin
                : null,
            getSecret(character, "ALCHEMY_API_KEY") ? goatPlugin : null,
            getSecret(character, "FLOW_ADDRESS") &&
            getSecret(character, "FLOW_PRIVATE_KEY")
                ? flowPlugin
                : null,
            getSecret(character, "APTOS_PRIVATE_KEY") ? aptosPlugin : null,
        ].filter(Boolean),
=======
        plugins: [bootstrapPlugin, nodePlugin, memeFatherPlugin].filter(
            Boolean
        ),
>>>>>>> d1db93d3
        providers: [],
        actions: [],
        services: [],
        managers: [],
        cacheManager: cache,
    });
}

function initializeFsCache(baseDir: string, character: Character) {
    const cacheDir = path.resolve(baseDir, character.id, "cache");

    const cache = new CacheManager(new FsCacheAdapter(cacheDir));
    return cache;
}

function initializeDbCache(character: Character, db: IDatabaseCacheAdapter) {
    const cache = new CacheManager(new DbCacheAdapter(db, character.id));
    return cache;
}

async function startAgent(character: Character, directClient) {
    let db: IDatabaseAdapter & IDatabaseCacheAdapter;
    try {
        character.id ??= stringToUuid(character.name);
        character.username ??= character.name;

        const token = getTokenForProvider(character.modelProvider, character);
        const dataDir = path.join(__dirname, "../data");

        if (!fs.existsSync(dataDir)) {
            fs.mkdirSync(dataDir, { recursive: true });
        }

        db = initializeDatabase(dataDir) as IDatabaseAdapter &
            IDatabaseCacheAdapter;

        await db.init();

        const cache = initializeDbCache(character, db);
        const runtime = await createAgent(character, db, cache, token);

        await runtime.initialize();

        const clients = await initializeClients(character, runtime);

        directClient.registerAgent(runtime);

        return clients;
    } catch (error) {
        elizaLogger.error(
            `Error starting agent for character ${character.name}:`,
            error
        );
        console.error(error);
        if (db) {
            await db.close();
        }
        throw error;
    }
}

const startAgents = async () => {
    const directClient = await DirectClientInterface.start();
    const args = parseArguments();

    let charactersArg = args.characters || args.character;

    let characters = [defaultCharacter];

    if (charactersArg) {
        characters = await loadCharacters(charactersArg);
    }

    try {
        for (const character of characters) {
            await startAgent(character, directClient);
        }
    } catch (error) {
        elizaLogger.error("Error starting agents:", error);
    }

    function chat() {
        const agentId = characters[0].name ?? "Agent";
        rl.question("You: ", async (input) => {
            await handleUserInput(input, agentId);
            if (input.toLowerCase() !== "exit") {
                chat(); // Loop back to ask another question
            }
        });
    }

    elizaLogger.log("Chat started. Type 'exit' to quit.");
    if (!args["non-interactive"]) {
        chat();
    }
};

startAgents().catch((error) => {
    elizaLogger.error("Unhandled error in startAgents:", error);
    process.exit(1); // Exit the process after logging
});

const rl = readline.createInterface({
    input: process.stdin,
    output: process.stdout,
});

async function handleUserInput(input, agentId) {
    if (input.toLowerCase() === "exit") {
        gracefulExit();
    }

    try {
        const serverPort = parseInt(settings.SERVER_PORT || "3000");

        const response = await fetch(
            `http://localhost:${serverPort}/${agentId}/message`,
            {
                method: "POST",
                headers: { "Content-Type": "application/json" },
                body: JSON.stringify({
                    text: input,
                    userId: "user",
                    userName: "User",
                }),
            }
        );

        const data = await response.json();
        data.forEach((message) =>
            elizaLogger.log(`${"Agent"}: ${message.text}`)
        );
    } catch (error) {
        console.error("Error fetching response:", error);
    }
}

async function gracefulExit() {
    elizaLogger.log("Terminating and cleaning up resources...");
    rl.close();
    process.exit(0);
}

rl.on("SIGINT", gracefulExit);
rl.on("SIGTERM", gracefulExit);<|MERGE_RESOLUTION|>--- conflicted
+++ resolved
@@ -24,32 +24,9 @@
     stringToUuid,
     validateCharacterConfig,
 } from "@ai16z/eliza";
-<<<<<<< HEAD
-import { zgPlugin } from "@ai16z/plugin-0g";
-import createGoatPlugin from "@ai16z/plugin-goat";
-import { bootstrapPlugin } from "@ai16z/plugin-bootstrap";
-// import { intifacePlugin } from "@ai16z/plugin-intiface";
-import {
-    coinbaseCommercePlugin,
-    coinbaseMassPaymentsPlugin,
-    tradePlugin,
-    tokenContractPlugin,
-    webhookPlugin,
-    advancedTradePlugin,
-} from "@ai16z/plugin-coinbase";
-import { confluxPlugin } from "@ai16z/plugin-conflux";
-import { imageGenerationPlugin } from "@ai16z/plugin-image-generation";
-import { evmPlugin } from "@ai16z/plugin-evm";
-import { createNodePlugin } from "@ai16z/plugin-node";
-import { solanaPlugin } from "@ai16z/plugin-solana";
-import { teePlugin, TEEMode } from "@ai16z/plugin-tee";
-import { aptosPlugin, TransferAptosToken } from "@ai16z/plugin-aptos";
-import { flowPlugin } from "@ai16z/plugin-flow";
-=======
 import { bootstrapPlugin } from "@ai16z/plugin-bootstrap";
 import { createNodePlugin } from "@ai16z/plugin-node";
 import { memeFatherPlugin } from "@ai16z/plugin-meme-father";
->>>>>>> d1db93d3
 import Database from "better-sqlite3";
 import fs from "fs";
 import path from "path";
@@ -384,85 +361,15 @@
 
     nodePlugin ??= createNodePlugin();
 
-    const teeMode = getSecret(character, "TEE_MODE") || "OFF";
-    const walletSecretSalt = getSecret(character, "WALLET_SECRET_SALT");
-
-    // Validate TEE configuration
-    if (teeMode !== TEEMode.OFF && !walletSecretSalt) {
-        elizaLogger.error(
-            "WALLET_SECRET_SALT required when TEE_MODE is enabled"
-        );
-        throw new Error("Invalid TEE configuration");
-    }
-
-    let goatPlugin: any | undefined;
-    if (getSecret(character, "ALCHEMY_API_KEY")) {
-        goatPlugin = await createGoatPlugin((secret) =>
-            getSecret(character, secret)
-        );
-    }
-
     return new AgentRuntime({
         databaseAdapter: db,
         token,
         modelProvider: character.modelProvider,
         evaluators: [],
         character,
-<<<<<<< HEAD
-        plugins: [
-            bootstrapPlugin,
-            getSecret(character, "CONFLUX_CORE_PRIVATE_KEY")
-                ? confluxPlugin
-                : null,
-            nodePlugin,
-            getSecret(character, "SOLANA_PUBLIC_KEY") ||
-            (getSecret(character, "WALLET_PUBLIC_KEY") &&
-                !getSecret(character, "WALLET_PUBLIC_KEY")?.startsWith("0x"))
-                ? solanaPlugin
-                : null,
-            getSecret(character, "EVM_PRIVATE_KEY") ||
-            (getSecret(character, "WALLET_PUBLIC_KEY") &&
-                getSecret(character, "WALLET_PUBLIC_KEY")?.startsWith("0x"))
-                ? evmPlugin
-                : null,
-            getSecret(character, "ZEROG_PRIVATE_KEY") ? zgPlugin : null,
-            getSecret(character, "COINBASE_COMMERCE_KEY")
-                ? coinbaseCommercePlugin
-                : null,
-            getSecret(character, "FAL_API_KEY") ||
-            getSecret(character, "OPENAI_API_KEY") ||
-            getSecret(character, "HEURIST_API_KEY")
-                ? imageGenerationPlugin
-                : null,
-            ...(getSecret(character, "COINBASE_API_KEY") &&
-            getSecret(character, "COINBASE_PRIVATE_KEY")
-                ? [
-                      coinbaseMassPaymentsPlugin,
-                      tradePlugin,
-                      tokenContractPlugin,
-                      advancedTradePlugin,
-                  ]
-                : []),
-            ...(teeMode !== TEEMode.OFF && walletSecretSalt
-                ? [teePlugin, solanaPlugin]
-                : []),
-            getSecret(character, "COINBASE_API_KEY") &&
-            getSecret(character, "COINBASE_PRIVATE_KEY") &&
-            getSecret(character, "COINBASE_NOTIFICATION_URI")
-                ? webhookPlugin
-                : null,
-            getSecret(character, "ALCHEMY_API_KEY") ? goatPlugin : null,
-            getSecret(character, "FLOW_ADDRESS") &&
-            getSecret(character, "FLOW_PRIVATE_KEY")
-                ? flowPlugin
-                : null,
-            getSecret(character, "APTOS_PRIVATE_KEY") ? aptosPlugin : null,
-        ].filter(Boolean),
-=======
         plugins: [bootstrapPlugin, nodePlugin, memeFatherPlugin].filter(
             Boolean
         ),
->>>>>>> d1db93d3
         providers: [],
         actions: [],
         services: [],
