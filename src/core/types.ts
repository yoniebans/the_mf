--- conflicted
+++ resolved
@@ -284,10 +284,7 @@
   name: string;
   system?: string;
   modelProvider: ModelProvider;
-<<<<<<< HEAD
-=======
   imageGenModel?: ImageGenModel;
->>>>>>> e5173386
   modelOverride?: string;
   bio: string | string[];
   lore: string[];
@@ -453,10 +450,7 @@
   databaseAdapter: IDatabaseAdapter;
   token: string | null;
   modelProvider: ModelProvider;
-<<<<<<< HEAD
-=======
   imageGenModel: ImageGenModel;
->>>>>>> e5173386
   character: Character;
   providers: Provider[];
   actions: Action[];
